--- conflicted
+++ resolved
@@ -34,7 +34,6 @@
             var userStore = InitializeUserStore(settings);
             var repository = configurator.Repository;
             var mirroringPackageRepository = MirroringPackageRepositoryFactory.Create(
-<<<<<<< HEAD
                 repository, settings.PackageMirrorTargetUrl, settings.PackageMirrorTimeout, settings.AlwaysCheckMirror);
 
             builder.RegisterInstance(configurator);
@@ -45,26 +44,12 @@
             builder.RegisterInstance(userStore);
 
             var symbolsPath = settings.SymbolsPath;
-            builder.RegisterInstance(new SymbolSource { SymbolsPath = symbolsPath }).As<ISymbolSource>().PropertiesAutowired();
-            builder.RegisterInstance(new SymbolTools
-=======
-                cfg.Repository, PackageMirrorTargetUrl, PackageMirrorTimeout, AlwaysCheckMirror);
-            var userStore = InitializeUserStore();
-
-            Bind<NuGetWebApiRouteMapper>().ToConstant(routeMapper);
-            Bind<ILucenePackageRepository>().ToConstant(cfg.Repository).OnDeactivation(_ => cfg.Dispose());
-            Bind<IMirroringPackageRepository>().ToConstant(mirroringPackageRepository);
-            Bind<LuceneDataProvider>().ToConstant(cfg.Provider);
-            Bind<UserStore>().ToConstant(userStore);
-
-            var symbolsPath = MapPathFromAppSetting("symbolsPath", "~/App_Data/Symbols");
-            Bind<ISymbolSource>().ToConstant(new SymbolSource
+            builder.RegisterInstance(new SymbolSource
             {
                 SymbolsPath = symbolsPath,
-                KeepSourcesCompressed = GetFlagFromAppSetting("keepSourcesCompressed", true)
-            });
-            Bind<SymbolTools>().ToConstant(new SymbolTools
->>>>>>> c292fa0a
+                KeepSourcesCompressed = settings.KeepSourcesCompressed
+            }).As<ISymbolSource>().PropertiesAutowired();
+            builder.RegisterInstance(new SymbolTools
             {
                 SymbolPath = symbolsPath,
                 ToolPath = settings.ToolsPath
